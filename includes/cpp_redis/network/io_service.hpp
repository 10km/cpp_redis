--- conflicted
+++ resolved
@@ -6,38 +6,26 @@
 #include <vector>
 #include <mutex>
 
-#ifndef _MSC_VER
 #include <unistd.h>
 #include <poll.h>
 #include <sys/socket.h>
-#else
-#include <WinSock2.h>
-
-#define MAX_BUFF_SIZE      CPP_REDIS_READ_SIZE
-#define MAX_WORKER_THREADS 32
-#endif
 
 namespace cpp_redis {
 
 namespace network {
 
-typedef enum _enIoOperation {
-    //IO_OP_ACCEPT,
-    IO_OP_READ,
-    IO_OP_WRITE
-  } enIoOperation;
-
-
 class io_service {
 public:
   //! instance getter (singleton pattern)
-  static io_service& get_instance(void);
-  io_service(size_t max_worker_threads = MAX_WORKER_THREADS);
+  static const std::shared_ptr<io_service>& get_instance(void);
+
+  //! dtor
   ~io_service(void);
 
-  void shutdown();
+private:
+  //! ctor
+  io_service(void);
 
-private:
   //! copy ctor & assignment operator
   io_service(const io_service&) = delete;
   io_service& operator=(const io_service&) = delete;
@@ -46,64 +34,42 @@
   //! disconnection handler declaration
   typedef std::function<void(io_service&)> disconnection_handler_t;
 
-  //! add or remove a given socket from the io service
+  //! add or remove a given fd from the io service
   //! untrack should never be called from inside a callback
-  void track(SOCKET sock, const disconnection_handler_t& handler);
-  void untrack(SOCKET sock);
+  void track(int fd, const disconnection_handler_t& handler);
+  void untrack(int fd);
 
   //! asynchronously read read_size bytes and append them to the given buffer
   //! on completion, call the read_callback to notify of the success or failure of the operation
-  //! return false if another async_read operation is in progress or socket is not registered
+  //! return false if another async_read operation is in progress or fd is not registered
   typedef std::function<void(std::size_t)> read_callback_t;
-  bool async_read(SOCKET socket, std::vector<char>& buffer, std::size_t read_size, const read_callback_t& callback);
+  bool async_read(int fd, std::vector<char>& buffer, std::size_t read_size, const read_callback_t& callback);
 
   //! asynchronously write write_size bytes from buffer to the specified fd
   //!on completion, call the write_callback to notify of the success or failure of the operation
   //! return false if another async_write operation is in progress or fd is not registered
   typedef std::function<void(std::size_t)> write_callback_t;
-  bool async_write(SOCKET socket, const std::vector<char>& buffer, std::size_t write_size, const write_callback_t& callback);
+  bool async_write(int fd, const std::vector<char>& buffer, std::size_t write_size, const write_callback_t& callback);
 
 private:
-
-#ifdef _WIN32
-  struct io_context_info {
-    WSAOVERLAPPED      overlapped;
-    enIoOperation      eOperation;
-  };
-#endif
-
-//! simple struct to keep track of ongoing operations on a given sockeet
-  struct sock_info {
-#ifdef _WIN32
-    SOCKET             hsock;
-    std::size_t        sent_bytes;
-
-    //Must protect the members of our structure from access by multiple threads during IO Completion 
-    std::recursive_mutex sock_info_mutex;
-#endif
+  //! simple struct to keep track of ongoing operations on a given fd
+  struct fd_info {
     disconnection_handler_t disconnection_handler;
 
-    std::atomic_bool   async_read;
+    std::atomic_bool async_read;
     std::vector<char>* read_buffer;
-    std::size_t        read_size;
-    read_callback_t    read_callback;
+    std::size_t read_size;
+    read_callback_t read_callback;
 
-    std::atomic_bool   async_write;
-    std::vector<char>  write_buffer;
-    std::size_t        write_size;
-    write_callback_t   write_callback;
-
-#ifdef _WIN32
-    io_context_info    io_info;
-#endif
+    std::atomic_bool async_write;
+    std::vector<char> write_buffer;
+    std::size_t write_size;
+    write_callback_t write_callback;
   };
 
-typedef std::function<void()> callback_t;
-
-#ifndef _WIN32
 private:
-  //! wait for incoming events and notify
-  void wait_for_events(void);
+  //! listen for incoming events and notify
+  void listen(void);
 
   //! notify the poll call so that it can wake up to process new events
   void notify_poll(void);
@@ -113,41 +79,30 @@
   unsigned int init_sets(struct pollfd* fds);
   void process_sets(struct pollfd* fds, unsigned int nfds);
 
-  callback_t read_sock(SOCKET sock);
-  callback_t write_sock(SOCKET sock);
-#else
-  //! wait for incoming events and notify
-  int process_io(void);
-
-  HANDLE                   m_completion_port;
-  unsigned int             m_worker_thread_pool_size;
-  std::vector<std::thread> m_worker_threads;  //vector containing all the threads we start to service our i/o requests
-#endif
+  typedef std::function<void()> callback_t;
+  callback_t read_fd(int fd);
+  callback_t write_fd(int fd);
 
 private:
   //! whether the worker should terminate or not
   std::atomic_bool m_should_stop;
 
-  //! tracked sockets
-  std::unordered_map<SOCKET, sock_info> m_sockets;
+  //! worker in the background, listening for events
+  std::thread m_worker;
 
-<<<<<<< HEAD
-#ifndef _WIN32
-  //! socket associated used to wake up the select call
-  SOCKET m_notify_socket;
-#endif
-=======
+  //! tracked fds
+  std::unordered_map<int, fd_info> m_fds;
+
   //! fd associated to the pipe used to wake up the poll call
   int m_notif_pipe_fds[2];
->>>>>>> 80895620
 
-  //! mutex to protect m_notify_socket access against race condition
+  //! mutex to protect m_fds access against race condition
   //!
-  //! specific mutex for untrack: we dont want someone to untrack a socket while we process it
+  //! specific mutex for untrack: we dont want someone to untrack a fd while we process it
   //! this behavior could cause some issues when executing callbacks in another thread
-  //! for example, obj is destroyed, in its dtor it untracks the socket, but at the same time
+  //! for example, obj is destroyed, in its dtor it untracks the fd, but at the same time
   //! a callback is executed from within another thread: the untrack mutex avoid this without being costly
-  std::recursive_mutex m_socket_mutex;
+  std::recursive_mutex m_fds_mutex;
 };
 
 } //! network
