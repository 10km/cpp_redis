#include <cpp_redis/builders/bulk_string_builder.hpp>
#include <cpp_redis/redis_error.hpp>
#include <cpp_redis/logger.hpp>

namespace cpp_redis {

namespace builders {

bulk_string_builder::bulk_string_builder(void)
: m_str_size(0)
, m_str("")
, m_is_null(false)
, m_reply_ready(false) {}

void
bulk_string_builder::build_reply(void) {
  if (m_is_null)
    m_reply.set();
  else
    m_reply.set(m_str, reply::string_type::bulk_string);

  m_reply_ready = true;
}

bool
bulk_string_builder::fetch_size(std::string& buffer) {
  if (m_int_builder.reply_ready())
    return true;

  m_int_builder << buffer;
  if (!m_int_builder.reply_ready())
    return false;

  m_str_size = m_int_builder.get_integer();
  if (m_str_size == -1) {
    m_is_null = true;
    build_reply();
  }

  return true;
}

void
bulk_string_builder::fetch_str(std::string& buffer) {
  if (buffer.size() < static_cast<unsigned int>(m_str_size) + 2) // also wait for end sequence
    return ;

<<<<<<< HEAD
  if (buffer[m_str_size] != '\r' || buffer[m_str_size + 1] != '\n')
=======
  if (buffer[m_str_size] != '\r' || buffer[m_str_size + 1] != '\n') {
    __CPP_REDIS_LOG(error, "cpp_redis::builders::bulk_string_builder receives invalid ending sequence");
>>>>>>> 80895620
    throw redis_error("Wrong ending sequence");
  }

  m_str = buffer.substr(0, m_str_size);
  buffer.erase(0, m_str_size + 2);
  build_reply();
}

builder_iface&
bulk_string_builder::operator<<(std::string& buffer) {
  if (m_reply_ready)
    return *this;

  //! if we don't have the size, try to get it with the current buffer
  if (!fetch_size(buffer) || m_reply_ready)
    return *this;

  fetch_str(buffer);

  return *this;
}

bool
bulk_string_builder::reply_ready(void) const {
  return m_reply_ready;
}

reply
bulk_string_builder::get_reply(void) const {
  return reply{ m_reply };
}

const std::string&
bulk_string_builder::get_bulk_string(void) const {
  return m_str;
}

bool
bulk_string_builder::is_null(void) const {
  return m_is_null;
}

} //! builders

} //! cpp_redis<|MERGE_RESOLUTION|>--- conflicted
+++ resolved
@@ -45,12 +45,8 @@
   if (buffer.size() < static_cast<unsigned int>(m_str_size) + 2) // also wait for end sequence
     return ;
 
-<<<<<<< HEAD
-  if (buffer[m_str_size] != '\r' || buffer[m_str_size + 1] != '\n')
-=======
   if (buffer[m_str_size] != '\r' || buffer[m_str_size + 1] != '\n') {
     __CPP_REDIS_LOG(error, "cpp_redis::builders::bulk_string_builder receives invalid ending sequence");
->>>>>>> 80895620
     throw redis_error("Wrong ending sequence");
   }
 
